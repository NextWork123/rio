use crate::window::{ansi, keys};
use std::collections::HashMap;
use std::io::Write;
use tty::Process;
use winit::event::ModifiersState;

// pub struct ModifiersState {
//     pub shift: bool,
//     pub ctrl: bool,
//     pub alt: bool,
//     pub logo: bool,
//     ^ This is the "windows" key on PC and "command" key on Mac.
// }

pub struct Input {
    modifiers: ModifiersState,
    key_map: HashMap<u32, u8>,
}

// fn build_map() -> HashMap<VirtualKeyCode, u16> {
fn build_map() -> HashMap<u32, u8> {
    [
        (keys::VK_ANSI_A, ansi::A),
        (keys::VK_ANSI_B, ansi::B),
        (keys::VK_ANSI_C, ansi::C),
        (keys::VK_ANSI_D, ansi::D),
        (keys::VK_ANSI_E, ansi::E),
        (keys::VK_ANSI_F, ansi::F),
        (keys::VK_ANSI_G, ansi::G),
        (keys::VK_ANSI_H, ansi::H),
        (keys::VK_ANSI_Q, ansi::Q),
        (keys::VK_ANSI_R, ansi::R),
        (keys::VK_ANSI_S, ansi::S),
        (keys::VK_ANSI_T, ansi::T),
        (keys::VK_ANSI_V, ansi::V),
        (keys::VK_ANSI_W, ansi::W),
        (keys::VK_ANSI_X, ansi::X),
        (keys::VK_ANSI_Y, ansi::Y),
        (keys::VK_ANSI_Z, ansi::Z),
        (keys::VK_ANSI_1, ansi::K1),
        (keys::VK_ANSI_2, ansi::K2),
        (keys::VK_ANSI_3, ansi::K3),
        (keys::VK_ANSI_4, ansi::K4),
        (keys::VK_ANSI_5, ansi::K5),
        (keys::VK_ANSI_6, ansi::K6),
        (keys::VK_ANSI_EQUAL, ansi::EQUAL),
        (keys::VK_ANSI_9, ansi::K9),
        (keys::VK_ANSI_7, ansi::K7),
        (keys::VK_ANSI_MINUS, ansi::MINUS),
        (keys::VK_ANSI_8, ansi::K8),
        (keys::VK_ANSI_0, ansi::K0),
        // (keys::VK_ANSI_RIGHTBRACKET, ansi::RightBracket),
        (keys::VK_ANSI_O, ansi::O),
        (keys::VK_ANSI_U, ansi::U),
        // (keys::VK_ANSI_LEFTBRACKET, ansi::LeftBracket),
        (keys::VK_ANSI_I, ansi::I),
        (keys::VK_ANSI_P, ansi::P),
        (keys::VK_ANSI_L, ansi::L),
        (keys::VK_ANSI_J, ansi::J),
        // (keys::VK_ANSI_QUOTE, ansi::Quote),
        (keys::VK_ANSI_K, ansi::K),
        // (keys::VK_ANSI_SEMICOLON, ansi::Semicolon),
        // (keys::VK_ANSI_BACKSLASH, ansi::Backslash),
        // (keys::VK_ANSI_COMMA, ansi::Comma),
        // (keys::VK_ANSI_SLASH, ansi::Slash),
        (keys::VK_ANSI_N, ansi::N),
        (keys::VK_ANSI_M, ansi::M),
        (keys::VK_ANSI_PERIOD, ansi::PERIOD),
        // (keys::VK_ANSI_GRAVE, ansi::Grave),
        // (keys::VK_ANSI_KEYPADDECIMAL, ansi::KeypadDecimal),
        // (keys::VK_ANSI_KEYPADMULTIPLY, ansi::KeypadMultiply),
        // (keys::VK_ANSI_KEYPADPLUS, ansi::KeypadAdd),
        // (keys::VK_ANSI_KEYPADCLEAR, ansi::KeypadClear),
        // (keys::VK_ANSI_KEYPADDIVIDE, ansi::KeypadDivide),
        // (keys::VK_ANSI_KEYPADENTER, ansi::KeypadEnter),
        // (keys::VK_ANSI_KEYPADMINUS, ansi::KeypadSubtract),
        // (keys::VK_ANSI_KEYPADEQUALS, ansi::KeypadEquals),
        (keys::VK_ANSI_KEYPAD0, ansi::KEYPAD0),
        (keys::VK_ANSI_KEYPAD1, ansi::KEYPAD1),
        (keys::VK_ANSI_KEYPAD2, ansi::KEYPAD2),
        (keys::VK_ANSI_KEYPAD3, ansi::KEYPAD3),
        (keys::VK_ANSI_KEYPAD4, ansi::KEYPAD4),
        (keys::VK_ANSI_KEYPAD5, ansi::KEYPAD5),
        (keys::VK_ANSI_KEYPAD6, ansi::KEYPAD6),
        (keys::VK_ANSI_KEYPAD7, ansi::KEYPAD7),
        (keys::VK_ANSI_KEYPAD8, ansi::KEYPAD8),
        (keys::VK_ANSI_KEYPAD9, ansi::KEYPAD9),
        (keys::VK_RETURN, ansi::RETURN),
        (keys::VK_TAB, ansi::TAB),
        (keys::VK_SPACE, ansi::SPACE),
        (keys::VK_DELETE, ansi::BACKSPACE),
        // (keys::VK_ESCAPE, ansi::Escape),
        // (keys::VK_COMMAND, ansi::LeftWindows),
        // (keys::VK_SHIFT, ansi::LeftShift),
        // (keys::VK_CAPSLOCK, ansi::CapsLock),
        // (keys::VK_OPTION, ansi::LeftAlt),
        // (keys::VK_CONTROL, ansi::LeftControl),
        // (keys::VK_RIGHTCOMMAND, ansi::RightWindows),
        // (keys::VK_RIGHTSHIFT, ansi::RightShift),
        // (keys::VK_RIGHTOPTION, ansi::RightAlt),
        // (keys::VK_RIGHTCONTROL, ansi::RightControl),
        // (keys::VK_FUNCTION, ansi::Function),
        // (keys::VK_F17, ansi::F17),
        // (keys::VK_VOLUMEUP, ansi::VolumeUp),
        // (keys::VK_VOLUMEDOWN, ansi::VolumeDown),
        // (keys::VK_MUTE, ansi::VolumeMute),
        // (keys::VK_F18, ansi::F18),
        // (keys::VK_F19, ansi::F19),
        // (keys::VK_F20, ansi::F20),
        // (keys::VK_F5, ansi::F5),
        // (keys::VK_F6, ansi::F6),
        // (keys::VK_F7, ansi::F7),
        // (keys::VK_F3, ansi::F3),
        // (keys::VK_F8, ansi::F8),
        // (keys::VK_F9, ansi::F9),
        // (keys::VK_F11, ansi::F11),
        // (keys::VK_F13, ansi::F13),
        // (keys::VK_F16, ansi::F16),
        // (keys::VK_F14, ansi::F14),
        // (keys::VK_F10, ansi::F10),
        // (keys::VK_F12, ansi::F12),
        // (keys::VK_F15, ansi::F15),
        // (keys::VK_HELP, ansi::Help),
        // (keys::VK_HOME, ansi::Home),
        // (keys::VK_PAGEUP, ansi::PageUp),
        // (keys::VK_FORWARDDELETE, ansi::Delete),
        // (keys::VK_F4, ansi::F4),
        // (keys::VK_END, ansi::End),
        // (keys::VK_F2, ansi::F2),
        // (keys::VK_PAGEDOWN, ansi::PageDown),
        // (keys::VK_F1, ansi::F1),
        // (keys::VK_LEFTARROW, ansi::LeftArrow),
        // (keys::VK_RIGHTARROW, ansi::RightArrow),
        // (keys::VK_DOWNARROW, ansi::DownArrow),
        // (keys::VK_UPARROW, ansi::UpArrow),
    ]
    .iter()
    .copied()
    .collect()
}

impl Input {
    pub fn new() -> Input {
        let key_map: HashMap<u32, u8> = build_map();
        Input {
            modifiers: ModifiersState::default(),
            key_map,
        }
    }

    pub fn physical_key_code_to_ansi(&self, vkey: u32) -> Result<u8, ()> {
        match self.key_map.get(&vkey) {
            Some(val) => Ok(*val),
            None => Err(()),
        }
    }

    pub fn set_modifiers(&mut self, modifiers: ModifiersState) {
        // println!("set_modifiers {:?} {:?} {:?}", modifiers, modifiers.shift(), modifiers.logo());
        self.modifiers = modifiers;
    }

    pub fn keydown(&mut self, keycode: u32, stream: &mut Process) {
        let code = self.physical_key_code_to_ansi(keycode);
        println!("keydown {:?} {:?}", keycode, code);

<<<<<<< HEAD
        match code {
            Ok(val) => {
                stream.write_all(&[val]).unwrap();
            }
            Err(()) => {}
=======
        // match code {
        //     Ok(val) => {
        //         stream.write_all(&[val]).unwrap();
        //     }
        //     Err(()) => {}
        // }

        if let Ok(val) = code {
            stream.write_all(&[val]).unwrap();
>>>>>>> b9727ef3
        }
    }
}<|MERGE_RESOLUTION|>--- conflicted
+++ resolved
@@ -164,13 +164,6 @@
         let code = self.physical_key_code_to_ansi(keycode);
         println!("keydown {:?} {:?}", keycode, code);
 
-<<<<<<< HEAD
-        match code {
-            Ok(val) => {
-                stream.write_all(&[val]).unwrap();
-            }
-            Err(()) => {}
-=======
         // match code {
         //     Ok(val) => {
         //         stream.write_all(&[val]).unwrap();
@@ -180,7 +173,6 @@
 
         if let Ok(val) = code {
             stream.write_all(&[val]).unwrap();
->>>>>>> b9727ef3
         }
     }
 }